--- conflicted
+++ resolved
@@ -120,24 +120,17 @@
   - [x] [Interesting article about EM algorithm applied to mixture models](http://www.waset.org/publications/2675)
   - [x] [Expectation–maximization algorithm](https://en.wikipedia.org/wiki/Expectation–maximization_algorithm)
   - [x] Find books/lecture notes
-<<<<<<< HEAD
 - [x] Try to implement an algorithm that separate the two components of the distributio
-=======
-  - [x] Try to implement an algorithm that separate the two components of the distribution
->>>>>>> 4e0c2d0b
   - The idea seems to be good, but it is extremely hard to fit the model.
   - Will try to implement EM algorithm
   - EM is very efficient on a mixture of exponnential and gaussian distribution, but it does not look like it is the best model for the data
-  - I tried fitting two gamma distributions and they fit the data very well. The only problem now is that the algorithm I have for EM in this case is randomised and have poor convergence properties. I will try to have a deterministic algorithm and the results should be even better (and much faster than the randomised one, based on bootstraping)
-<<<<<<< HEAD
+  - I tried fitting two gamma distributions and they fit the data very well. The only problem now is that the algorithm I have for EM in this case is randomised and have poor convergence properties. ~~I will try to have a deterministic algorithm and the results should be even better (and much faster than the randomised one, based on bootstraping)~~ (I now have an efficient and stable algorithm)
   - Implemented two very efficient fitting algorithms based on the EM concept:
     - `./algorithms/exp_norm_mixture_fit.py` : that fits a mixture of an exponnential and a normal distribution
       - The fit obtained with this model is quite good but has a tendency to overestimate the amount of dead neurons
     - `./algorithms/digamma_mixture_fit.py`: that fits a mixture of two gamma distribution
       - It seems this one fits better but it has a disadvantage because it might fit two distribution that are gaussian-like when the network is properly sized
-=======
 - [ ] Generate plots
->>>>>>> 4e0c2d0b
 - [ ] Interpret and conclude
 
 
